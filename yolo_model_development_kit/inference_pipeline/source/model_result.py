import logging
import os
import secrets
from collections import defaultdict
from typing import List, Optional, Union

import cv2
import numpy as np
from ultralytics.engine.results import Boxes, Results

from yolo_model_development_kit.inference_pipeline.source.output_image import (
    OutputImage,
)

logger = logging.getLogger("inference_pipeline")


class ModelResult:
    def __init__(
        self,
        model_result: Results,
        target_classes: List[int],
        sensitive_classes: List[int],
        target_classes_conf: Optional[float] = None,
        sensitive_classes_conf: Optional[float] = None,
        save_image: bool = False,
        save_labels: bool = True,
        save_all_images: bool = False,
        draw_bounding_boxes: bool = True,
    ) -> None:
        """
        This class is used to process a Results object from YOLO inference.

        When one or more objects belonging to one of the target classes are
        detected in the image, the bounding boxes for those detections are
        stored in a .txt file with the same name as the image. If save_images or
        save_all_images is set, the output will be saved as an image with the
        original file name, with sensitive classes blurred, and bounding boxes
        of target classes drawn.

        The difference between save_image and save_all_images is that the former
        will only save images when an object belonging to one of the
        target_classes is detected in the image.

        Parameters
        ----------
        model_result: Results
            YOLO inference Results object for one image.
        target_classes: List
            List of target classes for which bounding boxes will be predicted.
        sensitive_classes: List
            List of sensitive classes which will be blurred in output image.
        target_classes_conf: Optional[float] = None
            Optional: confidence threshold for target classes. Only detections
            above this threshold will be considered. If omitted, all annotations
            will be used.
        sensitive_classes_conf: Optional[float] = None
            Optional: confidence threshold for sensitive classes. Only
            detections above this threshold will be considered. If omitted, all
            annotations will be used.
        save_image: bool = False
            Whether or not to save the output image.
        save_labels: bool = True
            Whether or not to save the annotation labels.
        save_all_images: bool = False
            Whether to save all processed images (True) or only those containing
            objects belonging to one of the target classes (False).
        draw_bounding_boxes: bool = True
            Whether to draw bounding boxes of target classes.
        """
        self.result = model_result.cpu()
        self.output_image = OutputImage(self.result.orig_img.copy())
        self.boxes = self.result.boxes.numpy()
        self.target_classes = target_classes
        self.sensitive_classes = sensitive_classes
        self.target_classes_conf = target_classes_conf if target_classes_conf else 0.0
        self.sensitive_classes_conf = (
            sensitive_classes_conf if sensitive_classes_conf else 0.0
        )
        self.save_image = save_image
        self.save_labels = save_labels
        self.save_all_images = save_all_images
        self.draw_bounding_boxes = draw_bounding_boxes

        # Initialize the category_colors dictionary with predefined colors and add random colors for new categories
        self.category_colors = defaultdict(
            lambda: (
                secrets.randbelow(256),
                secrets.randbelow(256),
                secrets.randbelow(256),
            ),
            OutputImage.DEFAULT_COLORS,
        )

    def process_detections_and_blur_sensitive_data(
        self,
        output_folder: Union[str, os.PathLike],
        image_file_name: Union[str, os.PathLike],
        labels_output_folder: Optional[Union[str, os.PathLike]] = None,
    ) -> int:
        """
        Process the detections present in the Results:

        - Save annotations in a.txt file
        - Save output image:
            - With sensitive classes blurred
            - With annotation boxes drawn for target classes.

        Parameters
        ----------
        output_folder: Union[str, os.PathLike]
            Folder where output will be saved.
        image_file_name: Union[str, os.PathLike]
            Filename for the output image.
        labels_output_folder: Optional[Union[str, os.PathLike]] = None
            Optional: provide a different folder where annotation labels will be
            stored. If omitted, the output_folder will be used.

        Returns
        -------
        The number of target class annotations saved.
        """
        for summary_str in self._yolo_result_summary():
            logger.info(summary_str)

        if not labels_output_folder:
            labels_output_folder = output_folder

        self.calculate_bounding_boxes()

        if len(self.target_idxs) == 0 and not self.save_all_images:
            logger.debug("No target class detected, not storing the image.")
            return 0

        if self.save_image or self.save_all_images:
            if len(self.sensitive_idxs) > 0:
                self.output_image.blur_inside_boxes(boxes=self.sensitive_bounding_boxes)

<<<<<<< HEAD
            if self.draw_bounding_boxes and (len(target_idxs) > 0):
                target_bounding_boxes = self.boxes[target_idxs].xyxy
                target_categories = [int(box.cls) for box in self.boxes[target_idxs]]
=======
            if len(self.target_idxs) > 0:
>>>>>>> fc607e3f
                self.output_image.draw_bounding_boxes(
                    boxes=self.target_bounding_boxes,
                    categories=self.target_categories,
                    colour_map=self.category_colors,
                )

            self._save_image(output_folder, image_file_name)

        if self.save_labels and len(self.target_idxs) > 0:
            self._save_labels(
                self.annotation_str, labels_output_folder, image_file_name
            )

        return len(self.target_idxs)

    def calculate_bounding_boxes(self) -> None:
        """Calculate the bounding boxes for target and sensitive classes."""
        self.target_idxs = np.where(
            np.in1d(self.boxes.cls, self.target_classes)
            & (self.boxes.conf >= self.target_classes_conf)
        )[0]

        self.sensitive_idxs = np.where(
            np.in1d(self.boxes.cls, self.sensitive_classes)
            & (self.boxes.conf >= self.sensitive_classes_conf)
        )[0]

        self.target_bounding_boxes = (
            self.boxes[self.target_idxs].xyxy if len(self.target_idxs) > 0 else None
        )
        self.sensitive_bounding_boxes = (
            self.boxes[self.sensitive_idxs].xyxy
            if len(self.sensitive_idxs) > 0
            else None
        )
        self.target_categories = (
            [int(box.cls) for box in self.boxes[self.target_idxs]]
            if len(self.target_idxs) > 0
            else None
        )
        self.annotation_str = (
            self._get_annotation_string_from_boxes(self.boxes[self.target_idxs])
            if len(self.target_idxs) > 0
            else None
        )

    def _save_image(
        self,
        output_folder: Union[str, os.PathLike],
        image_file_name: Union[str, os.PathLike],
    ) -> None:
        """Save the image."""
        os.makedirs(output_folder, exist_ok=True)
        image_full_path = os.path.join(output_folder, image_file_name)
        cv2.imwrite(image_full_path, self.output_image.get_image())
        logger.debug(f"Image saved: {image_full_path}")

    def _save_labels(
        self,
        annotation_string: str,
        output_folder: Union[str, os.PathLike],
        image_file_name: Union[str, os.PathLike],
    ) -> None:
        """Save the annotation labels."""
        os.makedirs(output_folder, exist_ok=True)
        img_name = os.path.splitext(os.path.basename(image_file_name))[0]
        labels_full_path = os.path.join(output_folder, f"{img_name}.txt")
        with open(labels_full_path, "w") as f:
            f.write(annotation_string)
        logger.debug(f"Labels saved: {labels_full_path}")

    @staticmethod
    def _get_annotation_string_from_boxes(boxes: Boxes) -> str:
        """Generates and returns a YOLO-style string representation of the
        annotation bounding boxes."""
        boxes = boxes.cpu()
        annotation_lines = []

        for box in boxes:
            cls = int(box.cls.squeeze())
            conf = float(box.conf.squeeze())
            tracking_id = int(box.id.squeeze()) if box.is_track else -1
            yolo_box_str = " ".join([f"{x:.6f}" for x in box.xywhn.squeeze()])
            annotation_lines.append(f"{cls} {yolo_box_str} {conf:.6f} {tracking_id}")

        return "\n".join(annotation_lines)

    def _yolo_result_summary(self) -> List[str]:
        """
        Returns a readable summary of the results.

        Returns
        -------
        Readable summary of objects detected and compute used as two separate strings.
        """
        obj_classes, obj_counts = np.unique(self.result.boxes.cls, return_counts=True)
        obj_str = "Detected: {"
        for obj_cls, obj_count in zip(obj_classes, obj_counts):
            obj_str = obj_str + f"{self.result.names[obj_cls]}: {obj_count}, "
        if len(obj_classes):
            obj_str = obj_str[0:-2]
        obj_str = obj_str + "}"

        speed_str = "Compute: {"
        for key, value in self.result.speed.items():
            speed_str = speed_str + f"{key}: {value:.2f}ms, "
        speed_str = speed_str[0:-2] + "}"

        return [obj_str, speed_str]<|MERGE_RESOLUTION|>--- conflicted
+++ resolved
@@ -136,13 +136,7 @@
             if len(self.sensitive_idxs) > 0:
                 self.output_image.blur_inside_boxes(boxes=self.sensitive_bounding_boxes)
 
-<<<<<<< HEAD
-            if self.draw_bounding_boxes and (len(target_idxs) > 0):
-                target_bounding_boxes = self.boxes[target_idxs].xyxy
-                target_categories = [int(box.cls) for box in self.boxes[target_idxs]]
-=======
-            if len(self.target_idxs) > 0:
->>>>>>> fc607e3f
+            if self.draw_bounding_boxes and (len(self.target_idxs) > 0):
                 self.output_image.draw_bounding_boxes(
                     boxes=self.target_bounding_boxes,
                     categories=self.target_categories,
