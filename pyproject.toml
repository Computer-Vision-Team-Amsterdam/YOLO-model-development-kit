[tool.poetry]
name = "yolo-model-development-kit"
<<<<<<< HEAD
version = "1.2.0"
=======
version = "1.1.3"
>>>>>>> 60640b8b
description = "Project to develop a YOLO model using AzureML platform."
authors = [
    "Sebastian Davrieux <s.davrieux@amsterdam.nl>",
    "Diana Epureanu <d.epureanu@amsterdam.nl>",
    "Niek IJzerman <n.ijzerman@amsterdam.nl>",
    "Andrea Lombardo <a.lombardo@amsterdam.nl>",
    "Daan Bloembergen <d.bloembergen@amsterdam.nl>"
]
readme = "README.md"

[tool.poetry.dependencies]
python = "~3.12"
pre-commit = "^3.8.0"
aml_interface = { git = "https://github.com/Computer-Vision-Team-Amsterdam/AML-Interface.git", tag = "v1.1.2" }
azure-ai-ml = {version = "^1.2.0", source = "PyPI"}
azure-storage-blob = {version = "^12.19.0", source = "PyPI"}
cvtoolkit = { git = "https://github.com/Computer-Vision-Team-Amsterdam/CVToolkit.git", tag = "v2.0.4" }
matplotlib = {version = "^3.9.2", source = "PyPI"}
mldesigner = {version = "^0.1.0-beta.9", source = "PyPI"}
numpy = {version = "^1.24.2", source = "PyPI"}
pandas = {version = "^2.0.3", source = "PyPI"}
pycocotools = {version = "^2.0.7", source = "PyPI"}
torch = {version = "^2.2.1", source="torch"}
torchaudio = {version = "^2.2.1", source="torch"}
torchvision = {version = "^0.17.1", source="torch"}
ultralytics = {version = "^8.3.0", source = "PyPI"}
wandb = {version = "^0.18.0", source = "PyPI"}
sahi = "^0.11.20"

[[tool.poetry.source]]
name = "torch"
url = "https://download.pytorch.org/whl/cu118"
priority = "explicit"

[tool.isort]
profile = "black"
multi_line_output = 3

[build-system]
requires = ["poetry-core"]
build-backend = "poetry.core.masonry.api"<|MERGE_RESOLUTION|>--- conflicted
+++ resolved
@@ -1,10 +1,6 @@
 [tool.poetry]
 name = "yolo-model-development-kit"
-<<<<<<< HEAD
 version = "1.2.0"
-=======
-version = "1.1.3"
->>>>>>> 60640b8b
 description = "Project to develop a YOLO model using AzureML platform."
 authors = [
     "Sebastian Davrieux <s.davrieux@amsterdam.nl>",
