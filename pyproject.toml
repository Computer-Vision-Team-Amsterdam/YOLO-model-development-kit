--- conflicted
+++ resolved
@@ -1,10 +1,6 @@
 [tool.poetry]
 name = "yolo-model-development-kit"
-<<<<<<< HEAD
 version = "1.3.0"
-=======
-version = "1.2.3"
->>>>>>> b453f01f
 description = "Project to develop a YOLO model using AzureML platform."
 authors = [
     "Sebastian Davrieux <s.davrieux@amsterdam.nl>",
