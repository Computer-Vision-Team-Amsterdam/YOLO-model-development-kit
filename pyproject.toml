--- conflicted
+++ resolved
@@ -1,10 +1,6 @@
 [tool.poetry]
 name = "yolo-model-development-kit"
-<<<<<<< HEAD
-version = "1.1.3"
-=======
-version = "1.2.1"
->>>>>>> 6fa7d3c5
+version = "1.3.0"
 description = "Project to develop a YOLO model using AzureML platform."
 authors = [
     "Sebastian Davrieux <s.davrieux@amsterdam.nl>",
@@ -16,11 +12,7 @@
 readme = "README.md"
 
 [tool.poetry.dependencies]
-<<<<<<< HEAD
 python = ">=3.10,<=3.12"
-=======
-python = ">=3.10, <=3.12"
->>>>>>> 6fa7d3c5
 pre-commit = "^3.8.0"
 aml_interface = { git = "https://github.com/Computer-Vision-Team-Amsterdam/AML-Interface.git", tag = "v1.1.2" }
 azure-ai-ml = {version = "^1.2.0", source = "PyPI"}
