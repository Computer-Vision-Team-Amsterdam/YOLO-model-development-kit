--- conflicted
+++ resolved
@@ -19,10 +19,10 @@
 readme = "README.md"
 requires-python = ">=3.10, <=3.12"
 dependencies = [
-    "aml_interface@git+https://github.com/Computer-Vision-Team-Amsterdam/AML-Interface.git@v1.1.3",
+    "aml_interface",
     "azure-ai-ml>=1.20",
     "azure-storage-blob>=12.23",
-    "cvtoolkit@git+https://github.com/Computer-Vision-Team-Amsterdam/CVToolkit.git@v2.0.5",
+    "cvtoolkit",
     "matplotlib>=3.9.0",
     "mldesigner>=0.1.0b16",
     "numpy>=1.24.2",
@@ -34,48 +34,10 @@
     "wandb>=0.18.0",
 ]
 
-<<<<<<< HEAD
-[tool.poetry.dependencies]
-python = ">=3.10, <=3.12"
-pre-commit = "^3.8.0"
-aml_interface = { git = "https://github.com/Computer-Vision-Team-Amsterdam/AML-Interface.git", tag = "v1.1.2" }
-azure-ai-ml = {version = "^1.2.0", source = "PyPI"}
-azure-storage-blob = {version = "^12.19.0", source = "PyPI"}
-cvtoolkit = { git = "https://github.com/Computer-Vision-Team-Amsterdam/CVToolkit.git", branch = "fix/Package_version" }
-matplotlib = {version = "^3.9.2", source = "PyPI"}
-mldesigner = {version = "^0.1.0-beta.9", source = "PyPI"}
-numpy = {version = "^1.24.2", source = "PyPI"}
-pandas = {version = "^2.0.3", source = "PyPI"}
-pycocotools = {version = "^2.0.7", source = "PyPI"}
-sahi = {version = "^0.11.20", source = "PyPI"}
-ultralytics = {version = "^8.3.0", source = "PyPI"}
-wandb = {version = "^0.18.0", source = "PyPI"}
+[tool.uv.sources]
+aml_interface = { git = "https://github.com/Computer-Vision-Team-Amsterdam/AML-Interface.git", branch = "feature/Updating_logs_library" }
+cvtoolkit = { git = "https://github.com/Computer-Vision-Team-Amsterdam/CVToolkit.git", tag = "v2.0.4" }
 
-[tool.poetry.group.dev.dependencies]
-folium = {version = "^0.17.0", source = "PyPI"}
-geopandas = {version = "~0.13.2", source = "PyPI"}
-ipykernel = {version = "^6.29.4", source = "PyPI"}
-matplotlib = {version = "^3.9.2", source = "PyPI"}
-mapclassify = {version = "^2.8.1", source = "PyPI"}
-nbstripout = {version = "^0.7.1", source = "PyPI"}
-pandas-stubs = {version = "2.0.*", source = "PyPI"}
-pre-commit = {version = "^3.2.0", source = "PyPI"}
-pytest = {version = "^7.0.1", source = "PyPI"}
-pytest-cov = {version = "^4.0.0", source = "PyPI"}
-safety = {version = "^3.2.4", source = "PyPI"}
-
-[tool.poetry.group.model_export]
-optional = true
-
-[tool.poetry.group.model_export.dependencies]
-python = ">=3.10, <3.12"
-onnxslim = {version = "^0.1.48", source = "PyPI"}
-onnxruntime-gpu = {version = "^1.20.1", source = "PyPI"}
-tensorrt-cu12 = {version = ">7.0.0,<10.1.0 || >10.1.0,<10.5.0", source = "PyPI"}
-tensorrt-cu12-bindings = {version = ">7.0.0,<10.1.0 || >10.1.0,<10.5.0", source = "PyPI"}
-tensorrt-cu12-libs = {version = ">7.0.0,<10.1.0 || >10.1.0,<10.5.0", source = "PyPI"}
-ultralytics = {version = "^8.3.0", source = "PyPI", extras = ["export"]}
-=======
 [project.optional-dependencies]
 dev = [
     "ipykernel>=6.29.4",
@@ -94,7 +56,6 @@
     "tensorrt-cu12-libs>7.0.0,!=10.1.*,<10.5.0",
     "ultralytics[export]>=8.3.0",
 ]
->>>>>>> 4ae29829
 
 [tool.isort]
 profile = "black"
