--- conflicted
+++ resolved
@@ -1,36 +1,14 @@
-<<<<<<< HEAD
-{
-  "categories": [
-    {
-      "id": 0,
-      "name": "person",
-      "thresholds": [
-        0.00015625,
-        0.0003125
-      ]
-    },
-    {
-      "id": 1,
-      "name": "license plate",
-      "thresholds": [
-        0.00015625,
-        0.0003125
-      ]
-    }
-  ]
-=======
-{
-  "categories": [
-    {
-      "id": 0,
-      "name": "person",
-      "thresholds": [0.00015625, 0.0003125]
-    },
-    {
-      "id": 1,
-      "name": "license plate",
-      "thresholds": [0.00015625, 0.0003125]
-    }
-  ]
->>>>>>> 321ec5b6
+{
+  "categories": [
+    {
+      "id": 0,
+      "name": "person",
+      "thresholds": [0.00015625, 0.0003125]
+    },
+    {
+      "id": 1,
+      "name": "license plate",
+      "thresholds": [0.00015625, 0.0003125]
+    }
+  ]
 }