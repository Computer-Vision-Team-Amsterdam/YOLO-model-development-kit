customer: ""

aml_experiment_details:
<<<<<<< HEAD
  compute_name: oor-testing
  env_name: yolo-environment
  env_version: 16
=======
  compute_name: gpu-blurring-model
  env_name: oor-environment
  env_version: 61
>>>>>>> 6fa7d3c5
  src_dir: "."

inference_pipeline:
  model_params:
    batch_size: 1  # batch size does not have an effect for SAHI
    img_size: [1024, 2048]  # [height, width]
    conf: 0.0001
  inputs:
    datastore_path: "annotations_datastore"
    inference_data_rel_path: "annotations-projects/07-25-2022_120550_UTC/ORBS-base/first-split/images/test/"
    model_weights_rel_path: "yolo11/trained_models"
    model_name: "yolo11m_orbs_lilac_spaceship-2.engine"
  outputs:
    datastore_path: "annotations_datastore"  # empty string "" means same as input datastore
    output_rel_path: "yolo11/inference/tensorrt_test/yolo11m_engine"
    detections_subfolder: ""
    labels_subfolder: "test"
  sahi_params:
    model_type: "ultralytics"
    slice_height: 2048
    slice_width: 2048
    overlap_height_ratio: 0.2
    overlap_width_ratio: 0.2
<<<<<<< HEAD
  target_classes: [0, 1]
  sensitive_classes: []
=======
  target_classes: []
  sensitive_classes: [0, 1]
>>>>>>> 6fa7d3c5
  target_classes_conf: null  # null means conf is taken from model_params
  sensitive_classes_conf: null  # null means conf is taken from model_params
  output_image_size: [8000, 4000]  # [width, height] - null means keep original size
  save_detection_images: False
  save_detection_labels: True
  save_all_images: False  # If True, all images will be saved regardless of whether they contain target class objects
  use_sahi: False

<<<<<<< HEAD
model_conversion:
  datastore_path: "annotations_datastore"
  model_weights_rel_path: "yolo11/trained_models/"
  input_model_name: "yolo11m_orbs_lilac_spaceship-2.pt"
  output_model_name: "yolo11m_orbs_lilac_spaceship-2.engine"
  overwrite_if_exists: True
  image_size: [1024, 2048]  # [height, width]
  batch_size: 1

=======
>>>>>>> 6fa7d3c5
performance_evaluation:
  inputs:
    datastore: "annotations_datastore"
    ground_truth_rel_path: "annotations-projects/07-25-2022_120550_UTC/ORBS-base/first-split"
<<<<<<< HEAD
    predictions_rel_path: "yolo11/inference/tensorrt_test/yolo11m_pt"
  outputs:
    datastore: "annotations_datastore"
    output_rel_path: "evaluation/tensorrt_test/yolo11m_pt"
  categories_json_path: "categories_eval.json"
  mapping_json_path: "groupings_wheelchairs_bias_analysis.json"
  dataset_name: "ORBS-base"
  model_name: "yolo11m_pt"
  ground_truth_image_shape: [8000, 4000]  # [width, height]
  predictions_image_shape: [2048, 1024]  # [width, height]
  prediction_labels_rel_path: ""
=======
    predictions_rel_path: "yolo11/inference/ORBS-base-test/yolo11s_base"
  outputs:
    datastore: "annotations_datastore"
    output_rel_path: "yolo11/evaluation/ORBS-base-test/yolo11s_base"
  categories_json_path: "categories_eval_baas_v5.json"
  mapping_json_path: "groupings_wheelchairs_bias_analysis.json"
  dataset_name: "ORBS-base"
  model_name: "yolo11s"
  predictions_image_shape: [8000, 4000]
  prediction_labels_rel_path: "labels"
>>>>>>> 6fa7d3c5
  splits: ["test"]
  target_classes: []
  sensitive_classes: [0, 1]
  target_classes_conf: 0.7  # null means all predictions are used, custom COCO considers this threshold also for sensitive classes
<<<<<<< HEAD
  sensitive_classes_conf: 0.01  # null means all predictions are used, only for TBA evaluation
  plot_pr_curves: False
=======
  sensitive_classes_conf: null  # null means all predictions are used, only for TBA evaluation
  plot_curves: True
  plot_sml: True  # Whether to differentiate between S, M, and L (slower)
  plot_conf_range: [0.0001, 0.0005, 0.001, 0.005, 0.01, 0.05, 0.1]  # Confidence values for PR curves
  plot_logx: True  # Use log scale for x-axis
>>>>>>> 6fa7d3c5
  is_bias_analysis: False

training_pipeline:
  model_parameters:
<<<<<<< HEAD
    img_size: 2048
    batch: 2
    epochs: 200
    n_classes: 2
    name_classes: ["person", "license plate"]
    # The following settings are ignored in sweep mode and will instead be taken from the sweep_config file.
    patience: 20
=======
    img_size: 1280
    batch: 0.85
    epochs: 500
    n_classes: 5
    name_classes: ["person", "license plate", "container", "mobile toilet", "scaffolding"]
    cache: True  # cache dataset in RAM
    # The following settings are ignored in sweep mode and will instead be taken from the sweep_config_file.
    patience: 100
>>>>>>> 6fa7d3c5
    cos_lr: True
    dropout: 0.0
    seed: 0
    box: 7.5
    cls: 0.5
    dfl: 1.5
  inputs:
<<<<<<< HEAD
    datastore_path: "annotations_datastore"
    training_data_rel_path: "annotations-projects/07-25-2022_120550_UTC/ORBS-base/first-split"
    model_weights_rel_path: "yolo11/base_models"
    model_name: "yolo11m.pt"
    config_file: "train_baas_config.json" # can be an empty string or omitted entirely
    sweep_config: "sweep_config.json"
  outputs:
    project_datastore_path: "annotations_datastore"
    project_rel_path: "yolo11/training/yolo11m"
  sweep_mode: False  # Set to true to run a hyperparameter sweep based on inputs/sweep_config
=======
    datastore_path: "dataset_oor_v2_2"
    training_data_rel_path: "processed-dataset-oor-v2-2"
    model_weights_rel_path: "model"
    model_name: "best_yolo11m_coco_161024.pt"
    model_config_file: "train_data_augment_config.json" # can be an empty string or omitted entirely
    sweep_config_file: "sweep_config.json"
  outputs:
    project_datastore_path: "dataset_oor_v2_2"
    project_rel_path: "model"
    experiment_name: "yolo11m_base"  # subfolder name to store results in, can be an empty string or omitted entirely, will be ignored in sweep mode
  sweep_mode: False  # Set to true to run a hyperparameter sweep based on inputs/sweep_config_file
  sweep_trials: 1 # will be ignored in train mode
>>>>>>> 6fa7d3c5

wandb:
  api_key: ""
  mode: "offline"
  entity: "a-lombardo-ggd-amsterdam"  # W&B entity to log the run to (default: null)
  project_name: "baas_v11"  # W&B project name

logging:
  loglevel_own: DEBUG  # override loglevel for packages defined in `own_packages`
<<<<<<< HEAD
  own_packages: ["__main__", "yolo_model_development_kit", "inference_pipeline", "model_conversion_pipeline", "performance_evaluation", "training_pipeline"]
=======
  own_packages: ["__main__", "yolo_model_development_kit", "performance_evaluation", "training_pipeline", "inference_pipeline"]
>>>>>>> 6fa7d3c5
  basic_config:
    # log config as arguments to `logging.basicConfig`
    level: WARNING
    format: "%(asctime)s|||%(levelname)-8s|%(name)s|%(message)s"
    datefmt: "%Y-%m-%d %H:%M:%S"<|MERGE_RESOLUTION|>--- conflicted
+++ resolved
@@ -1,15 +1,9 @@
 customer: ""
 
 aml_experiment_details:
-<<<<<<< HEAD
   compute_name: oor-testing
   env_name: yolo-environment
   env_version: 16
-=======
-  compute_name: gpu-blurring-model
-  env_name: oor-environment
-  env_version: 61
->>>>>>> 6fa7d3c5
   src_dir: "."
 
 inference_pipeline:
@@ -33,13 +27,8 @@
     slice_width: 2048
     overlap_height_ratio: 0.2
     overlap_width_ratio: 0.2
-<<<<<<< HEAD
-  target_classes: [0, 1]
-  sensitive_classes: []
-=======
   target_classes: []
   sensitive_classes: [0, 1]
->>>>>>> 6fa7d3c5
   target_classes_conf: null  # null means conf is taken from model_params
   sensitive_classes_conf: null  # null means conf is taken from model_params
   output_image_size: [8000, 4000]  # [width, height] - null means keep original size
@@ -48,7 +37,6 @@
   save_all_images: False  # If True, all images will be saved regardless of whether they contain target class objects
   use_sahi: False
 
-<<<<<<< HEAD
 model_conversion:
   datastore_path: "annotations_datastore"
   model_weights_rel_path: "yolo11/trained_models/"
@@ -58,25 +46,10 @@
   image_size: [1024, 2048]  # [height, width]
   batch_size: 1
 
-=======
->>>>>>> 6fa7d3c5
 performance_evaluation:
   inputs:
     datastore: "annotations_datastore"
     ground_truth_rel_path: "annotations-projects/07-25-2022_120550_UTC/ORBS-base/first-split"
-<<<<<<< HEAD
-    predictions_rel_path: "yolo11/inference/tensorrt_test/yolo11m_pt"
-  outputs:
-    datastore: "annotations_datastore"
-    output_rel_path: "evaluation/tensorrt_test/yolo11m_pt"
-  categories_json_path: "categories_eval.json"
-  mapping_json_path: "groupings_wheelchairs_bias_analysis.json"
-  dataset_name: "ORBS-base"
-  model_name: "yolo11m_pt"
-  ground_truth_image_shape: [8000, 4000]  # [width, height]
-  predictions_image_shape: [2048, 1024]  # [width, height]
-  prediction_labels_rel_path: ""
-=======
     predictions_rel_path: "yolo11/inference/ORBS-base-test/yolo11s_base"
   outputs:
     datastore: "annotations_datastore"
@@ -87,34 +60,19 @@
   model_name: "yolo11s"
   predictions_image_shape: [8000, 4000]
   prediction_labels_rel_path: "labels"
->>>>>>> 6fa7d3c5
   splits: ["test"]
   target_classes: []
   sensitive_classes: [0, 1]
   target_classes_conf: 0.7  # null means all predictions are used, custom COCO considers this threshold also for sensitive classes
-<<<<<<< HEAD
-  sensitive_classes_conf: 0.01  # null means all predictions are used, only for TBA evaluation
-  plot_pr_curves: False
-=======
   sensitive_classes_conf: null  # null means all predictions are used, only for TBA evaluation
   plot_curves: True
   plot_sml: True  # Whether to differentiate between S, M, and L (slower)
   plot_conf_range: [0.0001, 0.0005, 0.001, 0.005, 0.01, 0.05, 0.1]  # Confidence values for PR curves
   plot_logx: True  # Use log scale for x-axis
->>>>>>> 6fa7d3c5
   is_bias_analysis: False
 
 training_pipeline:
   model_parameters:
-<<<<<<< HEAD
-    img_size: 2048
-    batch: 2
-    epochs: 200
-    n_classes: 2
-    name_classes: ["person", "license plate"]
-    # The following settings are ignored in sweep mode and will instead be taken from the sweep_config file.
-    patience: 20
-=======
     img_size: 1280
     batch: 0.85
     epochs: 500
@@ -123,7 +81,6 @@
     cache: True  # cache dataset in RAM
     # The following settings are ignored in sweep mode and will instead be taken from the sweep_config_file.
     patience: 100
->>>>>>> 6fa7d3c5
     cos_lr: True
     dropout: 0.0
     seed: 0
@@ -131,18 +88,6 @@
     cls: 0.5
     dfl: 1.5
   inputs:
-<<<<<<< HEAD
-    datastore_path: "annotations_datastore"
-    training_data_rel_path: "annotations-projects/07-25-2022_120550_UTC/ORBS-base/first-split"
-    model_weights_rel_path: "yolo11/base_models"
-    model_name: "yolo11m.pt"
-    config_file: "train_baas_config.json" # can be an empty string or omitted entirely
-    sweep_config: "sweep_config.json"
-  outputs:
-    project_datastore_path: "annotations_datastore"
-    project_rel_path: "yolo11/training/yolo11m"
-  sweep_mode: False  # Set to true to run a hyperparameter sweep based on inputs/sweep_config
-=======
     datastore_path: "dataset_oor_v2_2"
     training_data_rel_path: "processed-dataset-oor-v2-2"
     model_weights_rel_path: "model"
@@ -155,7 +100,6 @@
     experiment_name: "yolo11m_base"  # subfolder name to store results in, can be an empty string or omitted entirely, will be ignored in sweep mode
   sweep_mode: False  # Set to true to run a hyperparameter sweep based on inputs/sweep_config_file
   sweep_trials: 1 # will be ignored in train mode
->>>>>>> 6fa7d3c5
 
 wandb:
   api_key: ""
@@ -164,12 +108,8 @@
   project_name: "baas_v11"  # W&B project name
 
 logging:
-  loglevel_own: DEBUG  # override loglevel for packages defined in `own_packages`
-<<<<<<< HEAD
+  loglevel_own: INFO  # override loglevel for packages defined in `own_packages`
   own_packages: ["__main__", "yolo_model_development_kit", "inference_pipeline", "model_conversion_pipeline", "performance_evaluation", "training_pipeline"]
-=======
-  own_packages: ["__main__", "yolo_model_development_kit", "performance_evaluation", "training_pipeline", "inference_pipeline"]
->>>>>>> 6fa7d3c5
   basic_config:
     # log config as arguments to `logging.basicConfig`
     level: WARNING
