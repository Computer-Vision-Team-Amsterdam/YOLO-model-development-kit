--- conflicted
+++ resolved
@@ -94,11 +94,7 @@
   mode: "offline"
 
 logging:
-<<<<<<< HEAD
-  loglevel_own: INFO  # override loglevel for packages defined in `own_packages`
-=======
   loglevel_own: DEBUG  # override loglevel for packages defined in `own_packages`
->>>>>>> a3bd5360
   own_packages: ["__main__", "yolo_model_development_kit", "performance_evaluation", "training_pipeline", "inference_pipeline"]
   basic_config:
     # log config as arguments to `logging.basicConfig`
