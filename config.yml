--- conflicted
+++ resolved
@@ -40,7 +40,6 @@
 
 performance_evaluation:
   inputs:
-<<<<<<< HEAD
     datastore: "annotations_datastore"
     ground_truth_rel_path: "annotations-projects/07-25-2022_120550_UTC/ORBS-base/first-split"
     predictions_rel_path: "yolo11/inference/ORBS-base-test/yolo11s_base"
@@ -52,24 +51,9 @@
   dataset_name: "ORBS-base"
   model_name: "yolo11s"
   predictions_image_shape: [8000, 4000]
-=======
-    datastore: "bias_analysis_sampled_panos"
-    ground_truth_rel_path: "kavel10_kempkes_geo360_sampled_panos"
-    predictions_rel_path: "inference/yolo11s_base"
-  outputs:
-    datastore: "bias_analysis_sampled_panos"
-    output_rel_path: "evaluation/yolo11s_base/standard_evaluation"
-  categories_json_path: "categories_eval.json"
-  mapping_json_path: "groupings_wheelchairs_bias_analysis.json"
-  dataset_name: "kavel10_kempkes_geo360"
-  model_name: "yolo11s_base"
-  ground_truth_image_shape: [8000,4000]
-  predictions_image_shape: [2048, 1024]
->>>>>>> 902ba59d
   prediction_labels_rel_path: "labels"
   splits: ["test"]
   target_classes: []
-<<<<<<< HEAD
   sensitive_classes: [0, 1]
   target_classes_conf: 0.7  # null means all predictions are used, custom COCO considers this threshold also for sensitive classes
   sensitive_classes_conf: null  # null means all predictions are used, only for TBA evaluation
@@ -77,12 +61,6 @@
   plot_sml: True  # Whether to differentiate between S, M, and L (slower)
   plot_conf_range: [0.0001, 0.0005, 0.001, 0.005, 0.01, 0.05, 0.1]  # Confidence values for PR curves
   plot_logx: True  # Use log scale for x-axis
-=======
-  sensitive_classes: [0,1]
-  target_classes_conf: 0.7  # null means all predictions are used, custom COCO considers this threshold also for sensitive classes
-  sensitive_classes_conf: null  # null means all predictions are used, only for TBA evaluation
-  plot_pr_curves: True
->>>>>>> 902ba59d
   is_bias_analysis: False
 
 training_pipeline:
